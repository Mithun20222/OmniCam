# src/server.py
import os
import cv2
import time
import uuid
import threading
import tempfile
import queue
import asyncio
import numpy as np
from datetime import datetime
from collections import deque
from deepface import DeepFace
from fastapi import FastAPI, WebSocket, HTTPException
from fastapi.responses import FileResponse, StreamingResponse
from fastapi.middleware.cors import CORSMiddleware
from supabase import create_client, Client
from dotenv import load_dotenv

# ----------------- CONFIG -----------------
AUTHORIZED_DIR = "data/authorized"
SNAPSHOT_DIR = "snapshots"
os.makedirs(SNAPSHOT_DIR, exist_ok=True)

# Camera configuration - will be populated dynamically
cameras = {}

# Shared frame buffers for each camera
camera_frames = {}  # {camera_id: {"frame": np.array, "timestamp": float}}
camera_locks = {}   # {camera_id: threading.Lock()}

def find_working_cameras():
    """Find all working cameras on the system."""
    working_cameras = {}
    
    print("Scanning for available cameras...")
    
    backends = [
        (cv2.CAP_MSMF, "Microsoft Media Foundation"),
        (cv2.CAP_ANY, "Any Available"),
        (cv2.CAP_DSHOW, "DirectShow")
    ]
    
    # Test if DirectShow works
    dshow_works = False
    try:
        test_cap = cv2.VideoCapture(0, cv2.CAP_DSHOW)
        if test_cap.isOpened():
            ret, frame = test_cap.read()
            if ret and frame is not None:
                dshow_works = True
            test_cap.release()
    except:
        pass
    
    if not dshow_works:
        print("DirectShow not working on this system, skipping...")
        backends = [b for b in backends if b[0] != cv2.CAP_DSHOW]
    
    # Only test the first working backend to avoid conflicts
    for backend, backend_name in backends:
        print(f"Testing {backend_name} backend...")
        found_any = False
        
        for i in range(5):
            if i in working_cameras:  # Skip if already found with another backend
                continue
                
            try:
                cap = cv2.VideoCapture(i, backend)
                if cap.isOpened():
                    ret, frame = cap.read()
                    if ret and frame is not None:
                        print(f"Found working camera {i} with {backend_name}")
                        working_cameras[i] = {
                            "id": f"cam{i+1}",
                            "location": f"Camera {i+1}",
                            "backend": backend,
                            "backend_name": backend_name
                        }
                        found_any = True
                    cap.release()
                else:
                    cap.release()
            except Exception as e:
                print(f"Error testing camera {i} with {backend_name}: {e}")
                if 'cap' in locals():
                    cap.release()
        
        # Stop after first working backend to avoid conflicts
        if found_any:
            print(f"✅ Using {backend_name} backend for all cameras")
            break
    
    if not working_cameras:
<<<<<<< HEAD
        print("❌ No working cameras found!")
=======
        print("No working cameras found!")
        # Fallback to default camera 0 with ANY backend
>>>>>>> 5f5c6444
        working_cameras[0] = {
            "id": "cam1", 
            "location": "Default Camera",
            "backend": cv2.CAP_ANY,
            "backend_name": "Default"
        }
        print("Using fallback camera configuration")
    
    return working_cameras

# Initialize cameras
cameras = find_working_cameras()

# Initialize frame buffers and locks for each camera
for cam_id in cameras.keys():
    camera_frames[cam_id] = {"frame": None, "timestamp": 0}
    camera_locks[cam_id] = threading.Lock()

# ----------------- Globals -----------------
flags = {}
intruder_embeddings = {}
intruder_count = 0
events = deque(maxlen=500)
recent_labels = deque(maxlen=5)
last_seen = {}
RESET_TIME = 3600
ws_clients = []
last_snapshot_time = {}
SNAPSHOT_COOLDOWN = 5

# WebSocket event queue
event_queue = queue.Queue()

# ----------------- Supabase -----------------
load_dotenv()
url = os.getenv("SUPABASE_URL")
key = os.getenv("SUPABASE_KEY")
supabase: Client = create_client(url, key)

def save_intruder(intruder_id, emb, face_crop, camera_id="cam_0"):
    """Upload intruder image + metadata to Supabase"""
    tmp_file = tempfile.NamedTemporaryFile(suffix=".jpg", delete=False)
    cv2.imwrite(tmp_file.name, face_crop)
    file_name = f"{intruder_id}_{uuid.uuid4().hex}.jpg"

    try:
        with open(tmp_file.name, "rb") as f:
            supabase.storage.from_("intruder-photos").upload(
                file_name,
                f,
                {"content-type": "image/jpeg", "x-upsert": "true"}
            )

        photo_url = supabase.storage.from_("intruder-photos").get_public_url(file_name)
        data = {
            "intruder_id": intruder_id,
            "camera_id": camera_id,
            "embedding": emb.tolist(),
            "photo_url": photo_url,
        }
        supabase.table("intruders").insert(data).execute()
<<<<<<< HEAD
        print(f"☁️ Logged intruder {intruder_id} with photo → {photo_url}")
=======
        print(f"Logged intruder {intruder_id} with photo → {photo_url}")

>>>>>>> 5f5c6444
    except Exception as e:
        print("Upload failed → Check Supabase policies for bucket 'intruder-photos'")
        print("Error details:", e)
    finally:
        try:
            os.unlink(tmp_file.name)
        except:
            pass

# ----------------- FACE UTILS -----------------
def build_embeddings():
    embeddings = {}
    for person in os.listdir(AUTHORIZED_DIR):
        person_dir = os.path.join(AUTHORIZED_DIR, person)
        if not os.path.isdir(person_dir):
            continue
        reps = []
        for img in os.listdir(person_dir):
            try:
                rep = DeepFace.represent(
                    img_path=os.path.join(person_dir, img),
                    model_name="SFace",
                    detector_backend="opencv",
                    enforce_detection=False,
                )[0]["embedding"]
                reps.append(rep)
            except Exception as e:
                print(f"Error processing {img}: {e}")
        if reps:
            embeddings[person] = reps
            flags[person] = 0
    print(f"Loaded {len(embeddings)} authorized identities.")
    return embeddings

def cosine_distance(a, b):
    a, b = np.array(a), np.array(b)
    return 1 - np.dot(a, b) / (np.linalg.norm(a) * np.linalg.norm(b))

def recognize_face(frame, known_embeddings, threshold=0.6):
    try:
        emb = DeepFace.represent(
            frame,
            model_name="SFace",
            detector_backend="opencv",
            enforce_detection=False,
        )[0]["embedding"]

        best_match, best_score = None, 1e6
        for person, reps in known_embeddings.items():
            for ref_emb in reps:
                dist = cosine_distance(emb, ref_emb)
                if dist < best_score:
                    best_score, best_match = dist, person
        return (best_match, emb) if best_score < threshold else (None, emb)
    except Exception as e:
        print("Recognition error:", e)
    return None, None

# ----------------- SNAPSHOTS + EVENTS -----------------
def save_snapshot(frame, label, x, y, w, h, color):
    annotated = frame.copy()
    cv2.rectangle(annotated, (x, y), (x + w, y + h), color, 2)
    cv2.putText(annotated, label, (x, y - 10),
                cv2.FONT_HERSHEY_SIMPLEX, 0.6, color, 2)
    filename = f"{uuid.uuid4().hex}.jpg"
    path = os.path.join(SNAPSHOT_DIR, filename)
    cv2.imwrite(path, annotated)
    return path

def broadcast_event(event):
    """Queue event for WebSocket broadcasting"""
    event_queue.put(event)

def log_event_no_snapshot(camera_id, label):
    """Log event without snapshot (for authorized users)."""
    event = {
        "id": uuid.uuid4().hex,
        "camera_id": cameras[camera_id]["id"],
        "location": cameras[camera_id]["location"],
        "timestamp": datetime.utcnow().isoformat(),
        "label": label,
        "image_path": None
    }
    events.append(event)
    broadcast_event(event)
    return event

def log_event(camera_id, label, frame, x, y, w, h, color):
    """Log confirmed intruder event with snapshot."""
    current_time = time.time()
    should_snapshot = True
    
    if "Intruder" in label and "intruder_" in label:
        intruder_id = label.split("(")[1].split(")")[0]
        if intruder_id in last_snapshot_time and (current_time - last_snapshot_time[intruder_id]) < SNAPSHOT_COOLDOWN:
            should_snapshot = False
        else:
            last_snapshot_time[intruder_id] = current_time
    
    event = {
        "id": uuid.uuid4().hex,
        "camera_id": cameras[camera_id]["id"],
        "location": cameras[camera_id]["location"],
        "timestamp": datetime.utcnow().isoformat(),
        "label": label,
        "image_path": save_snapshot(frame, label, x, y, w, h, color) if should_snapshot else None
    }
    events.append(event)
    broadcast_event(event)
    return event

# ----------------- WEBSOCKET BROADCASTER -----------------
def websocket_broadcaster():
    """Background thread to broadcast events to WebSocket clients"""
    print("🔌 WebSocket broadcaster started")
    while True:
        try:
            event = event_queue.get(timeout=1)
            dead_clients = []
            
            for ws in ws_clients[:]:
                try:
                    loop = asyncio.new_event_loop()
                    asyncio.set_event_loop(loop)
                    loop.run_until_complete(ws.send_json(event))
                    loop.close()
                except Exception as e:
                    dead_clients.append(ws)
            
            for ws in dead_clients:
                if ws in ws_clients:
                    ws_clients.remove(ws)
                    
        except queue.Empty:
            continue
        except Exception as e:
            print(f"Broadcaster error: {e}")

# ----------------- CAMERA CAPTURE THREAD -----------------
def camera_capture_thread(camera_id):
    """
    Dedicated thread to continuously capture frames from camera
    and store them in shared buffer. This runs independently.
    """
    camera_info = cameras.get(camera_id, {})
    backend = camera_info.get("backend", cv2.CAP_ANY)
    backend_name = camera_info.get("backend_name", "Default")
    
    print(f"📹 Starting capture thread for camera {camera_id} with {backend_name}")
    
    cap = cv2.VideoCapture(camera_id, backend)
    if not cap.isOpened():
<<<<<<< HEAD
        print(f"❌ Failed to open camera {camera_id}")
        return
    
=======
        print(f"Failed to open camera {camera_id} with {backend_name}")
        return
    
    print(f"Camera {camera_id} opened successfully with {backend_name}")
    
    # Set camera properties for better performance
>>>>>>> 5f5c6444
    cap.set(cv2.CAP_PROP_FRAME_WIDTH, 640)
    cap.set(cv2.CAP_PROP_FRAME_HEIGHT, 480)
    cap.set(cv2.CAP_PROP_FPS, 30)
    cap.set(cv2.CAP_PROP_BUFFERSIZE, 1)
    
    print(f"✅ Camera {camera_id} capture started")
    
    while True:
        ret, frame = cap.read()
        if not ret:
            print(f"⚠️ Failed to read from camera {camera_id}")
            time.sleep(0.1)
            continue
        
        # Update shared frame buffer
        with camera_locks[camera_id]:
            camera_frames[camera_id]["frame"] = frame.copy()
            camera_frames[camera_id]["timestamp"] = time.time()
    
    cap.release()

# ----------------- FACE RECOGNITION THREAD -----------------
def run_camera(camera_id, known_embeddings):
    """
    Process frames from shared buffer for face recognition.
    This reads from camera_frames instead of opening camera directly.
    """
    global intruder_count
    
    print(f"🎥 Starting face recognition for camera {camera_id}")
    
    face_cascade = cv2.CascadeClassifier(
        cv2.data.haarcascades + "haarcascade_frontalface_default.xml"
    )
    
    face_trackers = {}
    TRACKER_TIMEOUT = 2.0
    frame_count = 0
    PROCESS_EVERY_N_FRAMES = 3  # Process every 3rd frame

    # Wait for first frame
    while camera_frames[camera_id]["frame"] is None:
        print(f"⏳ Waiting for first frame from camera {camera_id}...")
        time.sleep(0.5)
    
    print(f"✅ Face recognition started for camera {camera_id}")

    while True:
        # Get frame from shared buffer
        with camera_locks[camera_id]:
            frame = camera_frames[camera_id]["frame"]
            if frame is None:
                time.sleep(0.1)
                continue
            frame = frame.copy()  # Copy to avoid threading issues

        frame_count += 1
        
        if frame_count % PROCESS_EVERY_N_FRAMES != 0:
            time.sleep(0.033)  # ~30 FPS
            continue

        current_time = time.time()
        
        # Clean up old trackers
        face_trackers = {
            k: v for k, v in face_trackers.items() 
            if current_time - v["last_seen"] < TRACKER_TIMEOUT
        }

        gray = cv2.cvtColor(frame, cv2.COLOR_BGR2GRAY)
        faces = face_cascade.detectMultiScale(gray, 1.1, 5, minSize=(60, 60))

        for (x, y, w, h) in faces:
            if w < 80 or h < 80:
                continue
                
            face_key = f"{x//50}_{y//50}"
            
            if face_key not in face_trackers:
                face_trackers[face_key] = {
                    "buffer": [],
                    "last_seen": current_time,
                    "verified": False,
                    "label": None
                }
            
            tracker = face_trackers[face_key]
            tracker["last_seen"] = current_time
            
            if tracker["verified"] and tracker["label"]:
                continue
            
            face_crop = frame[y:y+h, x:x+w]
            recognized, emb = recognize_face(face_crop, known_embeddings)

            if recognized:
                last_seen[recognized] = current_time
                if flags.get(recognized, 0) == 0:
                    flags[recognized] = 1
                    log_event_no_snapshot(camera_id, f"Authorized: {recognized}")
                    print(f"✅ Authorized: {recognized}")
                
                tracker["verified"] = True
                tracker["label"] = f"Authorized: {recognized}"
                tracker["buffer"] = []

            else:
                if emb is None:
                    continue
                    
                matched_intruder = None
                for intruder_id, reps in intruder_embeddings.items():
                    for ref_emb in reps:
                        if cosine_distance(emb, ref_emb) < 0.5:
                            matched_intruder = intruder_id
                            break
                    if matched_intruder:
                        break

                if matched_intruder:
                    if not tracker["verified"]:
                        label = f"Intruder ({matched_intruder})"
                        log_event(camera_id, label, frame, x, y, w, h, (0, 0, 255))
                        print(f"⚠️ Known intruder: {matched_intruder}")
                        tracker["verified"] = True
                        tracker["label"] = label
                        tracker["buffer"] = []
                else:
                    tracker["buffer"].append(emb)
                    
                    if len(tracker["buffer"]) >= 8:
                        intruder_id = f"intruder_{intruder_count}"
                        intruder_embeddings[intruder_id] = [emb]
                        flags[intruder_id] = -1
                        
                        threading.Thread(
                            target=save_intruder,
                            args=(intruder_id, np.array(emb), face_crop, cameras[camera_id]["id"]),
                            daemon=True
                        ).start()
                        
                        intruder_count += 1
                        label = f"Intruder ({intruder_id})"
                        log_event(camera_id, label, frame, x, y, w, h, (0, 0, 255))
                        print(f"🚨 NEW INTRUDER: {intruder_id}")
                        
                        tracker["verified"] = True
                        tracker["label"] = label
                        tracker["buffer"] = []
                    else:
                        verification_data = {
                            "type": "verification",
                            "camera_id": cameras[camera_id]["id"],
                            "location": cameras[camera_id]["location"],
                            "status": "verifying",
                            "buffer_count": len(tracker["buffer"])
                        }
                        broadcast_event(verification_data)

# ----------------- FASTAPI APP -----------------
app = FastAPI()
app.add_middleware(
    CORSMiddleware,
    allow_origins=["http://localhost:3000"],
    allow_credentials=True,
    allow_methods=["*"],
    allow_headers=["*"],
)

def gen_frames(camera_id=0):
<<<<<<< HEAD
    """
    Stream frames from shared buffer instead of opening camera directly.
    This prevents conflicts with the capture thread.
    """
    print(f"📺 Starting stream for camera {camera_id}")
    
    # Wait for camera to start capturing
    timeout = 10
    start_time = time.time()
    while camera_frames.get(camera_id, {}).get("frame") is None:
        if time.time() - start_time > timeout:
            print(f"❌ Timeout waiting for camera {camera_id}")
            
            import io
            from PIL import Image, ImageDraw
            
            img = Image.new('RGB', (640, 480), color=(50, 50, 50))
            draw = ImageDraw.Draw(img)
            draw.text((200, 220), "Camera Unavailable", fill=(255, 255, 255))
            
            img_byte_arr = io.BytesIO()
            img.save(img_byte_arr, format='JPEG')
            img_byte_arr = img_byte_arr.getvalue()
            
            while True:
                yield (b'--frame\r\n'
                       b'Content-Type: image/jpeg\r\n\r\n' + img_byte_arr + b'\r\n')
                time.sleep(1)
            return
        
        time.sleep(0.1)
=======
    """Generate frames for camera stream."""
    # Get the backend for this camera
    camera_info = cameras.get(camera_id, {})
    backend = camera_info.get("backend", cv2.CAP_ANY)
    backend_name = camera_info.get("backend_name", "Default")
    
    print(f"Starting stream for camera {camera_id} with {backend_name} backend...")
    
    cap = cv2.VideoCapture(int(camera_id), backend)
    if not cap.isOpened():
        print(f"Failed to open camera {camera_id} for streaming with {backend_name}")
        # Return a blank frame or error image instead of returning nothing
        import io
        from PIL import Image, ImageDraw, ImageFont
        
        # Create error image
        img = Image.new('RGB', (640, 480), color=(50, 50, 50))
        draw = ImageDraw.Draw(img)
        draw.text((200, 220), "Camera Unavailable", fill=(255, 255, 255))
        draw.text((220, 250), f"Camera {camera_id}", fill=(200, 200, 200))
        
        # Convert to bytes
        img_byte_arr = io.BytesIO()
        img.save(img_byte_arr, format='JPEG')
        img_byte_arr = img_byte_arr.getvalue()
        
        # Yield error frame continuously
        while True:
            yield (b'--frame\r\n'
                   b'Content-Type: image/jpeg\r\n\r\n' + img_byte_arr + b'\r\n')
            time.sleep(1)  # Update every second
        return
        
    print(f"Camera {camera_id} stream started successfully with {backend_name}")
>>>>>>> 5f5c6444
    
    print(f"✅ Streaming camera {camera_id}")
    
<<<<<<< HEAD
    while True:
        with camera_locks[camera_id]:
            frame = camera_frames[camera_id]["frame"]
            if frame is None:
                continue
            frame = frame.copy()
        
        ret, buffer = cv2.imencode('.jpg', frame, [cv2.IMWRITE_JPEG_QUALITY, 85])
        if not ret:
            continue
            
        frame_bytes = buffer.tobytes()
        yield (b'--frame\r\n'
               b'Content-Type: image/jpeg\r\n\r\n' + frame_bytes + b'\r\n')
        
        time.sleep(0.033)  # ~30 FPS
=======
    try:
        while True:
            success, frame = cap.read()
            if not success:
                print(f"Failed to read frame from camera {camera_id}")
                time.sleep(0.1)
                continue
                
            # Encode frame as JPEG with quality 80
            ret, buffer = cv2.imencode('.jpg', frame, [cv2.IMWRITE_JPEG_QUALITY, 80])
            if not ret:
                continue
                
            frame_bytes = buffer.tobytes()
            yield (b'--frame\r\n'
                   b'Content-Type: image/jpeg\r\n\r\n' + frame_bytes + b'\r\n')
    except Exception as e:
        print(f"Error in gen_frames for camera {camera_id}: {e}")
    finally:
        cap.release()
        print(f"Stream ended for camera {camera_id}")

>>>>>>> 5f5c6444

@app.get("/camera_feed/{camera_id}")
def camera_feed(camera_id: int):
    if camera_id < 1 or camera_id > 10:
        raise HTTPException(status_code=400, detail="Invalid camera ID")
    
<<<<<<< HEAD
    actual_camera_id = camera_id - 1
=======
    print(f"Camera feed requested for camera {camera_id} (actual index: {actual_camera_id})")
>>>>>>> 5f5c6444
    
    if actual_camera_id not in cameras:
<<<<<<< HEAD
        if cameras:
            actual_camera_id = list(cameras.keys())[0]
        else:
            actual_camera_id = 0
=======
        print(f"Camera {actual_camera_id} not found in cameras dict")
        print(f"Available cameras: {list(cameras.keys())}")
        # Return the first available camera as fallback
        if cameras:
            actual_camera_id = list(cameras.keys())[0]
            print(f"Using fallback camera {actual_camera_id}")
        else:
            actual_camera_id = 0
            print(f"No cameras available, using default camera 0")
>>>>>>> 5f5c6444
    
    return StreamingResponse(
        gen_frames(actual_camera_id),
        media_type="multipart/x-mixed-replace; boundary=frame",
        headers={
            "Cache-Control": "no-cache, no-store, must-revalidate",
            "Pragma": "no-cache",
            "Expires": "0",
        }
    )

@app.on_event("startup")
def startup_event():
    known_embeddings = build_embeddings()
    
    print(f"Starting OmniCam with {len(cameras)} detected camera(s)")
    
    # Start WebSocket broadcaster
    threading.Thread(target=websocket_broadcaster, daemon=True).start()
    
    # Start camera capture and processing threads
    for cam_id, cam_info in cameras.items():
        print(f"🎥 Starting camera {cam_id} ({cam_info['id']}) - {cam_info['location']}")
        
        # Thread 1: Capture frames continuously
        threading.Thread(
            target=camera_capture_thread, 
            args=(cam_id,), 
            daemon=True
        ).start()
        
        # Thread 2: Process frames for face recognition
        threading.Thread(
            target=run_camera, 
            args=(cam_id, known_embeddings), 
            daemon=True
        ).start()

@app.get("/cameras")
def get_cameras():
    return list(cameras.values())

@app.get("/cameras/refresh")
def refresh_cameras():
    global cameras
    cameras = find_working_cameras()
    return {
        "message": f"Refreshed cameras. Found {len(cameras)} working camera(s).",
        "cameras": list(cameras.values())
    }

@app.get("/events")
def get_events():
    return list(events)[-50:]

@app.get("/events/latest")
def latest_event():
    return list(events)[-1] if events else {}

@app.get("/snapshot/{event_id}")
def get_snapshot(event_id: str):
    for e in events:
        if e["id"] == event_id and e.get("image_path"):
            return FileResponse(e["image_path"])
    return {"error": "Snapshot not found"}

@app.websocket("/ws/events")
async def websocket_endpoint(websocket: WebSocket):
    await websocket.accept()
    ws_clients.append(websocket)
    print(f"✅ WebSocket client connected. Total: {len(ws_clients)}")
    try:
        while True:
            await websocket.receive_text()
    except Exception as e:
        print(f"WebSocket disconnected: {e}")
    finally:
        if websocket in ws_clients:
            ws_clients.remove(websocket)
        print(f"❌ WebSocket disconnected. Total: {len(ws_clients)}")

@app.get("/flags")
def get_flags():
    return flags

@app.get("/stats")
def get_stats():
    return {
        "total_events": len(events),
        "intruder_count": intruder_count,
        "authorized_count": len([f for f in flags if flags[f] >= 0]),
        "active_cameras": len(cameras),
        "ws_clients": len(ws_clients)
    }<|MERGE_RESOLUTION|>--- conflicted
+++ resolved
@@ -93,12 +93,7 @@
             break
     
     if not working_cameras:
-<<<<<<< HEAD
         print("❌ No working cameras found!")
-=======
-        print("No working cameras found!")
-        # Fallback to default camera 0 with ANY backend
->>>>>>> 5f5c6444
         working_cameras[0] = {
             "id": "cam1", 
             "location": "Default Camera",
@@ -160,12 +155,7 @@
             "photo_url": photo_url,
         }
         supabase.table("intruders").insert(data).execute()
-<<<<<<< HEAD
         print(f"☁️ Logged intruder {intruder_id} with photo → {photo_url}")
-=======
-        print(f"Logged intruder {intruder_id} with photo → {photo_url}")
-
->>>>>>> 5f5c6444
     except Exception as e:
         print("Upload failed → Check Supabase policies for bucket 'intruder-photos'")
         print("Error details:", e)
@@ -318,18 +308,9 @@
     
     cap = cv2.VideoCapture(camera_id, backend)
     if not cap.isOpened():
-<<<<<<< HEAD
         print(f"❌ Failed to open camera {camera_id}")
         return
     
-=======
-        print(f"Failed to open camera {camera_id} with {backend_name}")
-        return
-    
-    print(f"Camera {camera_id} opened successfully with {backend_name}")
-    
-    # Set camera properties for better performance
->>>>>>> 5f5c6444
     cap.set(cv2.CAP_PROP_FRAME_WIDTH, 640)
     cap.set(cv2.CAP_PROP_FRAME_HEIGHT, 480)
     cap.set(cv2.CAP_PROP_FPS, 30)
@@ -501,7 +482,6 @@
 )
 
 def gen_frames(camera_id=0):
-<<<<<<< HEAD
     """
     Stream frames from shared buffer instead of opening camera directly.
     This prevents conflicts with the capture thread.
@@ -533,46 +513,9 @@
             return
         
         time.sleep(0.1)
-=======
-    """Generate frames for camera stream."""
-    # Get the backend for this camera
-    camera_info = cameras.get(camera_id, {})
-    backend = camera_info.get("backend", cv2.CAP_ANY)
-    backend_name = camera_info.get("backend_name", "Default")
-    
-    print(f"Starting stream for camera {camera_id} with {backend_name} backend...")
-    
-    cap = cv2.VideoCapture(int(camera_id), backend)
-    if not cap.isOpened():
-        print(f"Failed to open camera {camera_id} for streaming with {backend_name}")
-        # Return a blank frame or error image instead of returning nothing
-        import io
-        from PIL import Image, ImageDraw, ImageFont
-        
-        # Create error image
-        img = Image.new('RGB', (640, 480), color=(50, 50, 50))
-        draw = ImageDraw.Draw(img)
-        draw.text((200, 220), "Camera Unavailable", fill=(255, 255, 255))
-        draw.text((220, 250), f"Camera {camera_id}", fill=(200, 200, 200))
-        
-        # Convert to bytes
-        img_byte_arr = io.BytesIO()
-        img.save(img_byte_arr, format='JPEG')
-        img_byte_arr = img_byte_arr.getvalue()
-        
-        # Yield error frame continuously
-        while True:
-            yield (b'--frame\r\n'
-                   b'Content-Type: image/jpeg\r\n\r\n' + img_byte_arr + b'\r\n')
-            time.sleep(1)  # Update every second
-        return
-        
-    print(f"Camera {camera_id} stream started successfully with {backend_name}")
->>>>>>> 5f5c6444
     
     print(f"✅ Streaming camera {camera_id}")
     
-<<<<<<< HEAD
     while True:
         with camera_locks[camera_id]:
             frame = camera_frames[camera_id]["frame"]
@@ -589,59 +532,19 @@
                b'Content-Type: image/jpeg\r\n\r\n' + frame_bytes + b'\r\n')
         
         time.sleep(0.033)  # ~30 FPS
-=======
-    try:
-        while True:
-            success, frame = cap.read()
-            if not success:
-                print(f"Failed to read frame from camera {camera_id}")
-                time.sleep(0.1)
-                continue
-                
-            # Encode frame as JPEG with quality 80
-            ret, buffer = cv2.imencode('.jpg', frame, [cv2.IMWRITE_JPEG_QUALITY, 80])
-            if not ret:
-                continue
-                
-            frame_bytes = buffer.tobytes()
-            yield (b'--frame\r\n'
-                   b'Content-Type: image/jpeg\r\n\r\n' + frame_bytes + b'\r\n')
-    except Exception as e:
-        print(f"Error in gen_frames for camera {camera_id}: {e}")
-    finally:
-        cap.release()
-        print(f"Stream ended for camera {camera_id}")
-
->>>>>>> 5f5c6444
 
 @app.get("/camera_feed/{camera_id}")
 def camera_feed(camera_id: int):
     if camera_id < 1 or camera_id > 10:
         raise HTTPException(status_code=400, detail="Invalid camera ID")
     
-<<<<<<< HEAD
     actual_camera_id = camera_id - 1
-=======
-    print(f"Camera feed requested for camera {camera_id} (actual index: {actual_camera_id})")
->>>>>>> 5f5c6444
     
     if actual_camera_id not in cameras:
-<<<<<<< HEAD
         if cameras:
             actual_camera_id = list(cameras.keys())[0]
         else:
             actual_camera_id = 0
-=======
-        print(f"Camera {actual_camera_id} not found in cameras dict")
-        print(f"Available cameras: {list(cameras.keys())}")
-        # Return the first available camera as fallback
-        if cameras:
-            actual_camera_id = list(cameras.keys())[0]
-            print(f"Using fallback camera {actual_camera_id}")
-        else:
-            actual_camera_id = 0
-            print(f"No cameras available, using default camera 0")
->>>>>>> 5f5c6444
     
     return StreamingResponse(
         gen_frames(actual_camera_id),
@@ -657,7 +560,7 @@
 def startup_event():
     known_embeddings = build_embeddings()
     
-    print(f"Starting OmniCam with {len(cameras)} detected camera(s)")
+    print(f"🚀 Starting OmniCam with {len(cameras)} detected camera(s)")
     
     # Start WebSocket broadcaster
     threading.Thread(target=websocket_broadcaster, daemon=True).start()
